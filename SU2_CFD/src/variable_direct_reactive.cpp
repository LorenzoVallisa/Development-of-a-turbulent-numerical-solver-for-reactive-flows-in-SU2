--- conflicted
+++ resolved
@@ -1,573 +1,554 @@
-#include "../include/variable_reactive.hpp"
-#include "../../Common/include/reacting_model_library.hpp"
-#include "../../Common/include/move_pointer.hpp"
-#include "../../Common/include/default_initialization.hpp"
-#include "../../Common/include/su2_assert.hpp"
-
-//
-//
-/*!
- *\brief Class default constructor
- */
-//
-//
-
-CReactiveEulerVariable::CReactiveEulerVariable():CVariable(),nSpecies() {
-  std::tie(nPrimVar,nPrimVarGrad,nSecondaryVar,nSecondaryVarGrad) = Common::repeat<4,decltype(nPrimVar)>(decltype(nPrimVar)());
-}
-
-//
-//
-/*!
- *\brief Class constructor
- */
-//
-//
-
-CReactiveEulerVariable::CReactiveEulerVariable(unsigned short val_nDim,unsigned short val_nvar, std::shared_ptr<CConfig> config):
-                        CVariable(val_nDim,val_nvar,config.get()),library(new Framework::ReactingModelLibrary(config->GetLibraryName())),
-                        nSpecies(library->GetNSpecies()) {
-  nPrimVar = nSpecies + nDim + 5;
-  nPrimVarGrad = nDim + 2;
-  nSecondaryVar = 0;
-  nSecondaryVarGrad = 0;
-
-  Primitive.resize(nPrimVar);
-  Gradient_Primitive.resize(nPrimVarGrad,nDim);
-  Limiter_Primitive.resize(nPrimVarGrad);
-
-  Limiter = new su2double [nVar];
-<<<<<<< HEAD
-  Solution_Max = new su2double[nPrimVarGrad];
-  Solution_Min = new su2double[nPrimVarGrad];
-=======
-  std::fill(Limiter,Limiter + nVar,0.0);
-  Solution_Max = new su2double[nPrimVarGrad];
-  std::fill(Solution_Max,Solution_Max + nPrimVarGrad,0.0);
-  Solution_Min = new su2double[nPrimVarGrad];
-  std::fill(Solution_Min,Solution_Min + nPrimVarGrad,0.0);
->>>>>>> c00570b6
-
-}
-
-//
-//
-/*!
- *\brief Class overloaded constructor (initialization values)
- */
-//
-//
-CReactiveEulerVariable::CReactiveEulerVariable(su2double val_pressure,RealVec& val_massfrac,RealVec& val_velocity,
-                                               su2double val_temperature,unsigned short val_nDim,unsigned short val_nvar,
-                                               std::shared_ptr<CConfig> config): CReactiveEulerVariable(val_nDim,val_nvar,config) {
-
-  /*--- Load variables from the config class --*/
-  /*
-  xi        = config->GetRotationModes();      // Rotational modes of energy storage
-  Ms        = config->GetMolar_Mass();         // Species molar mass
-  Tref      = config->GetRefTemperature();     // Thermodynamic reference temperature [K]
-  hf        = config->GetEnthalpy_Formation(); // Formation enthalpy [J/kg]
-  */
-
-  /*--- Rename and initialize for convenience ---*/
-  su2double T = val_temperature;   // Translational-rotational temperature [K]
-  su2double P = val_pressure;
-
-  RealVec Yi = val_massfrac;
-  //library->SetRiGas(Yi);
-  //su2double Rgas = library->GetRgas();
-  su2double rho,rhoE;
-
-  /*--- Compute mixture density ---*/
-  //rho = library->ComputeDensity(T,P);
-
-  su2double Gamma = 0.0,Sound_Speed = 0.0;
-  library->Gamma_FrozenSoundSpeed(T,P,rho,Gamma,Sound_Speed);
-
-  /*--- Calculate energy (RRHO) from supplied primitive quanitites ---*/
-  /*
-  su2double sqvel = 0.0;
-  for (iDim = 0; iDim < nDim; ++iDim)
-    sqvel += val_mach[iDim]*Sound_Speed * val_mach[iDim]*Sound_speed;
-
-  for (iSpecies = 0; iSpecies < nHeavy; iSpecies++) {
-    // Species density
-    rhos = val_massfrac[iSpecies]*rho;
-
-    // Species formation energy
-    Ef = hf[iSpecies] - Ru/Ms[iSpecies]*Tref[iSpecies];
-
-    // Mixture total energy
-    rhoE += rhos * ((3.0/2.0+xi[iSpecies]/2.0) * Ru/Ms[iSpecies] * (T-Tref[iSpecies])
-                    + Ev + Ee + Ef + 0.5*sqvel);
-
-  }
-
-	for (iSpecies = 0; iSpecies < nSpecies; ++iSpecies) {
-    // Species formation energy
-    Ef = hf[nSpecies-1] - Ru/Ms[nSpecies-1] * Tref[nSpecies-1];
-  }
-  */
-
-  /*--- Initialize Solution and Solution_Old vectors ---*/
-
-  /*--- Initialize mixture density and partial density ---*/
-  Solution[RHO_INDEX_SOL] = Solution_Old[RHO_INDEX_SOL] = rho;
-  for (unsigned short iSpecies = 0; iSpecies < nSpecies; ++iSpecies)
-    Solution[RHOS_INDEX_SOL + iSpecies] = Solution_Old[RHOS_INDEX_SOL + iSpecies] = rho*val_massfrac[iSpecies];
-
-  /*--- Initialize momentum ---*/
-  for (unsigned short iDim = 0; iDim < nDim; ++iDim)
-    Solution[RHOVX_INDEX_SOL + iDim] = Solution_Old[RHOVX_INDEX_SOL + iDim] = rho*val_velocity[iDim];
-
-  /*--- Initialize energy contribution ---*/
-  Solution[RHOE_INDEX_SOL] = Solution_Old[nSpecies+nDim] = rhoE;
-
-  /*--- Assign primitive variables ---*/
-  Primitive[T_INDEX_PRIM] = T;
-  Primitive[P_INDEX_PRIM] = P;
-
-
-}
-
-//
-//
-/*!
- *\brief Class overloaded constructor (initialization vector)
- */
-//
-//
-CReactiveEulerVariable::CReactiveEulerVariable(RealVec& val_solution,unsigned short val_nDim,unsigned short val_nvar,
-                                               std::shared_ptr<CConfig> config): CReactiveEulerVariable(val_nDim,val_nvar,config) {
-
-  /*--- Initialize Solution and Solution_Old vectors ---*/
-  SU2_Assert(Solution != NULL,"The array Solution has not been allocated");
-  SU2_Assert(Solution_Old != NULL,"The array Solution_Old has not been allocated");
-
-  std::copy(val_solution.cbegin(),val_solution.cend(),Solution);
-  std::copy(val_solution.cbegin(),val_solution.cend(),Solution_Old);
-
-  /*--- Initialize T and P to the free stream for Newton-Raphson method ---*/
-  Primitive[T_INDEX_PRIM] = config->GetTemperature_FreeStream();
-  Primitive[P_INDEX_PRIM] = config->GetPressure_FreeStream();
-
-}
-
-
-
-//
-//
-/*!
- *\brief Pass from conserved to primitive variables
- */
-//
-//
-
-bool CReactiveEulerVariable::SetPrimVar(CConfig* config) {
-
-  /*--- Convert conserved to primitive variables ---*/
-  bool nonPhys = Cons2PrimVar(Solution, Primitive.data());
-  if(nonPhys)
-    std::copy(Solution_Old,Solution_Old + nVar,Solution);
-
-  return nonPhys;
-
-}
-
-//
-//
-/*!
- *\brief Pass from conserved to primitive variables
- */
-//
-//
-bool CReactiveEulerVariable::Cons2PrimVar(su2double* U, su2double* V) {
-  SU2_Assert(U != NULL,"The array of conserved varaibles has not been allocated");
-  SU2_Assert(V != NULL,"The array of primitive varaibles has not been allocated");
-
-  bool NRconvg, Bconvg, nonPhys;
-	unsigned short iDim, iSpecies, iIter, maxBIter, maxNIter;
-  su2double rho, rhoE;
-  su2double sqvel;
-  su2double f, df, NRtol, Btol;
-  su2double T,Told,Tnew,hs,hs_old,Tmin,Tmax;
-  RealVec hs_species(nSpecies),hs_old_species(nSpecies);
-
-  /*--- Conserved and primitive vector layout ---*/
-  // U:  [rho, rhou, rhov, rhow, rhoE, rho1, ..., rhoNs]^T
-  // V: [T, u, v, w, P, rho, h, a, rho1, ..., rhoNs,]^T
-
-  /*--- Set booleans ---*/
-  nonPhys = false;
-
-  /*--- Set temperature clipping values ---*/
-  Tmin   = 50.0;
-  Tmax   = 8E4;
-
-  /*--- Set temperature algorithm paramters ---*/
-  NRtol    = 1.0E-6;    // Tolerance forthe Newton-Raphson method
-  Btol     = 1.0E-4;    // Tolerance forthe Bisection method
-  maxNIter = 5;        // Maximum Newton-Raphson iterations
-  maxBIter = 32;        // Maximum Bisection method iterations
-
-  /*--- Rename variables forconvenience ---*/
-  rhoE  = U[RHOE_INDEX_SOL];          // Density * total energy [J/m3]
-
-  /*--- Assign species and mixture density ---*/
-  // Note: ifany species densities are < 0, these values are re-assigned
-  //       in the primitive AND conserved vectors to ensure positive density
-  V[RHO_INDEX_PRIM] = 0.0;
-  for(iSpecies = 0; iSpecies < nSpecies; ++iSpecies) {
-    if(U[RHOS_INDEX_SOL + iSpecies] < 0.0) {
-      V[RHOS_INDEX_PRIM + iSpecies] = 1E-20;
-      U[RHOS_INDEX_SOL + iSpecies] = 1E-20;
-      nonPhys = true;
-    }
-    else
-      V[RHOS_INDEX_PRIM+iSpecies] = U[RHOS_INDEX_SOL + iSpecies];
-
-    V[RHO_INDEX_PRIM]  += U[RHOS_INDEX_SOL + iSpecies];
-  }
-  U[RHO_INDEX_SOL] = V[RHO_INDEX_SOL];
-
-  // Rename forconvenience
-  rho = V[RHO_INDEX_PRIM];
-  /*--- Assign mixture velocity ---*/
-  for(iDim = 0; iDim < nDim; ++iDim)
-    V[VX_INDEX_PRIM + iDim] = U[RHOVX_INDEX_SOL + iDim]/rho;
-  sqvel = std::inner_product(V + VX_INDEX_PRIM,V + (VX_INDEX_PRIM + nDim),V + VX_INDEX_PRIM,0.0);
-
-  /*--- Translational-Rotational Temperature ---*/
-  RealVec Yi(U + RHOS_INDEX_SOL,U + (RHOS_INDEX_SOL + nSpecies));
-  std::for_each(Yi.begin(),Yi.end(),[=](su2double elem){elem /= rho;});
-  //library->SetRgas(Yi);
-  const su2double Rgas = library->GetRgas();
-  const su2double C1 = (-rhoE + rho*sqvel)/(rho*Rgas);
-  const su2double C2 = 1.0/Rgas;
-
-  T = V[T_INDEX_PRIM];
-  Told = T + 1.0;
-  NRconvg = false;
-  for(iIter = 0; iIter < maxNIter; ++iIter) {
-    /*--- Execute a Newton-Raphson root-finding method to find T ---*/
-    for(iSpecies = 0; iSpecies < nSpecies; ++iSpecies)  {
-      hs_old_species[iSpecies] = CalcHs(Told,iSpecies);
-      hs_species[iSpecies] = CalcHs(T,iSpecies);
-    }
-    hs_old = std::inner_product(Yi.cbegin(),Yi.cend(),hs_old_species.cbegin(),0.0);
-    hs = std::inner_product(Yi.cbegin(),Yi.cend(),hs_species.cbegin(),0.0);
-
-    f = T - C1 - C2*hs;
-    df = T - Told + C2*(hs_old-hs);
-    Tnew = T - f*(T-Told)/df;
-
-    // Check forconvergence
-    if(std::abs(Tnew - T) < NRtol) {
-      NRconvg = true;
-      break;
-    }
-    else {
-      Told = T;
-      T = Tnew;
-    }
-  }
-
-  // ifthe Newton-Raphson method has converged, assign the value of T.
-  // Otherwise, execute a bisection root-finding method
-
-  if(NRconvg)
-    V[T_INDEX_PRIM] = T;
-  else {
-
-    // Execute the bisection root-finding method
-    Bconvg = false;
-    su2double Ta = Tmin;
-    su2double Tb = Tmax;
-    for(iIter = 0; iIter < maxBIter; ++iIter) {
-      T = (Ta + Tb)/2.0;
-      for(iSpecies = 0; iSpecies < nSpecies; ++iSpecies)
-        hs_species[iSpecies] = CalcHs(T,iSpecies);
-      hs = std::inner_product(Yi.cbegin(),Yi.cend(),hs_species.cbegin(),0.0);
-      f = T - C1 - C2*hs;
-
-      if(std::abs(f) < Btol) {
-        V[T_INDEX_PRIM] = T;
-        Bconvg = true;
-        break;
-      }
-      else {
-        if(f > 0)
-          Ta = T;
-        else
-          Tb = T;
-      }
-
-    // ifabsolutely no convergence, then something is going really wrong
-    if(!Bconvg)
-        throw std::runtime_error("Convergence not achieved for bisection method");
-
-    }
-
-  }
-
-  if(V[T_INDEX_PRIM] < Tmin) {
-    V[T_INDEX_PRIM] = Tmin;
-    nonPhys = true;
-  }
-  else if(V[T_INDEX_PRIM] > Tmax) {
-    V[T_INDEX_PRIM] = Tmax;
-    nonPhys = true;
-  }
-
-  /*--- Pressure ---*/
-  V[P_INDEX_PRIM] = 0.0;
-  //library->ComputePressure(V[RHO_INDEX_PRIM],V[T_INDEX_PRIM],V[P_INDEX_PRIM]);
-  if(V[P_INDEX_PRIM] < 0.0) {
-    V[P_INDEX_PRIM] = 1E-20;
-    nonPhys = true;
-  }
-
-  /*--- Partial derivatives of pressure and temperature ---*/
-  //CalcdPdU(V, config, val_dPdU);
-  //CalcdTdU(V, config, val_dTdU);
-
-  /*--- Sound speed ---*/
-  su2double Gamma = 0.0;
-  su2double Sound_Speed = 0.0;
-  library->Gamma_FrozenSoundSpeed(V[T_INDEX_PRIM],V[P_INDEX_PRIM],V[RHO_INDEX_PRIM],Gamma,Sound_Speed);
-  V[A_INDEX_PRIM] = Sound_Speed;
-
-  if(Sound_Speed < 0.0) {
-    nonPhys = true;
-    V[A_INDEX_PRIM] = EPS;
-  }
-
-  /*--- Enthalpy ---*/
-  V[H_INDEX_PRIM] = (U[RHOE_INDEX_SOL] + V[P_INDEX_PRIM])/rho;
-
-  return nonPhys;
-
-}
-
-//
-//
-/*!
- *\brief Pass from primitive to conserved variables
- */
-//
-//
-
-void CReactiveEulerVariable::Prim2ConsVar(CConfig* config, su2double* V, su2double* U) {
-  SU2_Assert(U != NULL,"The array of conserved varaibles has not been allocated");
-  SU2_Assert(V != NULL,"The array of primitive varaibles has not been allocated");
-
-  unsigned short iDim, iSpecies;
-  su2double rhoE;
-  //su2double sqvel,T,rhos,Ef;
-
-  /*--- Rename and initialize for convenience ---*/
-  //T = V[T_INDEX_PRIM]; // Translational-rotational temperature [K]
-  //sqvel = 0.0;
-  rhoE = 0.0;
-
-  //sqvel = std::inner_product(V + VX_INDEX_PRIM, V + (VX_INDEX_PRIM+nDim), V + VX_INDEX_PRIM, 0.0);
-
-  /*--- Set mixture density and species density ---*/
-  U[RHO_INDEX_SOL] = V[RHO_INDEX_PRIM];
-  std::copy(V + RHOS_INDEX_SOL,V + (RHOS_INDEX_SOL + nSpecies),U + RHOS_INDEX_SOL);
-
-  /*--- Set momentum ---*/
-  for(iDim = 0; iDim < nDim; ++iDim)
-    U[RHOVX_INDEX_SOL + iDim] = V[RHO_INDEX_PRIM]*V[VX_INDEX_PRIM+iDim];
-
-  /*--- Set the total energy ---*/
-  for(iSpecies = 0; iSpecies < nSpecies; ++iSpecies) {
-    //rhos = U[RHOS_INDEX_SOL + iSpecies];
-
-    // Species formation energy
-    //Ef = hf[iSpecies] - Ri[iSpecies]*Tref[iSpecies];
-    //library->ComputeCp(T);
-    // Mixture total energy
-    //rhoE += rhos * ((3.0/2.0+xi[iSpecies]/2.0) * Ri[iSpecies] * (T-Tref[iSpecies])
-    //                + Ef + 0.5*sqvel);
-
-  }
-
-  /*--- Set energies ---*/
-  U[RHOE_INDEX_SOL] = rhoE;
-
-}
-
-//
-//
-/*!
- *\brief Get Gradient Primitive Variable
- */
-//
-//
-
-su2double** CReactiveEulerVariable::GetGradient_Primitive(void) {
-  std::vector<std::vector<double>> tmp_matrix(Gradient_Primitive.nbRows(),std::vector<double>(Gradient_Primitive.nbCols()));
-  for(std::size_t i = 0; i < Gradient_Primitive.nbRows(); ++i)
-    for(std::size_t j = 0; j < Gradient_Primitive.nbCols(); ++j)
-      tmp_matrix[i][j] = Gradient_Primitive(i,j);
-
-  std::vector<su2double*> tmp;
-  for(auto&& elem:tmp_matrix)
-    tmp.push_back(elem.data());
-  return tmp.data();
-}
-
-
-//
-//
-/*!
- *\brief Set density
- */
-//
-//
-
-bool CReactiveEulerVariable::SetDensity(void) {
-  std::copy(Solution + RHOS_INDEX_SOL,Solution + RHOS_INDEX_SOL + nSpecies,Primitive.begin() + RHOS_INDEX_PRIM);
-  su2double Density = std::accumulate(Solution + RHOS_INDEX_SOL,Solution + RHOS_INDEX_SOL + nSpecies,0.0);
-  Primitive.at(RHO_INDEX_PRIM) = Density;
-
-  if(std::abs(Density - 1.0) < EPS)
-    return true;
-  return false;
-
-}
-
-//
-//
-/*!
- *\brief Set pressure
- *///
-//
-
-bool CReactiveEulerVariable::SetPressure(CConfig* config) {
-  su2double Pressure;
-  /*--- Compute this gas mixture property from library ---*/
-  //library->GetPressure(Primitive.at(T_INDEX_PRIM),Primitive.at(RHO_INDEX_PRIM),Pressure);
-
-  /*--- Store computed values and check fora physical solution ---*/
-  Primitive.at(P_INDEX_PRIM) = Pressure;
-  if(Pressure < 0.0)
-    return true;
-  return false;
-}
-
-//
-//
-/*!
- *\brief Set sound speed
- *///
-//
-
-bool CReactiveEulerVariable::SetSoundSpeed(void) {
-  su2double Gamma = 0.0;
-  su2double Sound_Speed = 0.0;
-  library->Gamma_FrozenSoundSpeed(Primitive.at(T_INDEX_PRIM),Primitive.at(P_INDEX_PRIM),Primitive.at(RHO_INDEX_PRIM),Gamma,Sound_Speed);
-  Primitive.at(A_INDEX_PRIM) = Sound_Speed;
-  if(Sound_Speed < 0.0)
-    return false;
-  return true;
-
-}
-
-//
-//
-/*--- Compute specific enthalpy fordesired species (not including kinetic energy contribution)---*/
-//
-//
-
-su2double CReactiveEulerVariable::CalcHs(su2double val_T, unsigned short iSpecies) {
-  SU2_Assert(iSpecies < nSpecies,"The number of species you want to compute the static enthalpy exceeds the number of species in the mixture");
-
-  double hs;
-  //library->ComputeEnthalpy(......);
-
-  return hs;
-
-}
-
-//
-//
-/*!
- *\brief Compute norm projected velocity
- */
-//
-//
-
-inline su2double CReactiveEulerVariable::GetProjVel(su2double* val_vector) {
-  SU2_Assert(val_vector != NULL,"The array of velocity val_vector has not been allocated");
-  su2double ProjVel = 0.0;
-
-  for(unsigned short iDim = 0; iDim < nDim; ++iDim)
-		ProjVel += Solution[RHOVX_INDEX_SOL+iDim]*val_vector[iDim]/Solution[RHO_INDEX_SOL];
-
-	return ProjVel;
-}
-
-//
-//
-/*!
- *\brief Set the velocity vector from old solution
- */
-//
-//
-inline void CReactiveEulerVariable::SetVelocity_Old(su2double* val_velocity) {
-  SU2_Assert(val_velocity != NULL,"The array of velocity val_velocity has not been allocated");
-
-  for(unsigned short iDim=0; iDim<nDim; ++iDim)
-    Solution_Old[RHOVX_INDEX_SOL+iDim] = val_velocity[iDim]*Primitive.at(RHO_INDEX_PRIM);
-}
-
-//
-//
-/*!
- *\brief Class constructor
- */
-//
-//
-CReactiveNSVariable::CReactiveNSVariable(unsigned short val_nDim,unsigned short val_nvar, std::shared_ptr<CConfig> config):
-                     CReactiveEulerVariable(val_nDim,val_nvar,config),Laminar_Viscosity(),Thermal_Conductivity() {
-  nSecondaryVarGrad = nSpecies + nDim + 1;
-  Diffusion_Coeffs.resize(nSpecies);
-}
-
-//
-//
-/*!
- *\brief Class overloaded constructor (initialization values)
- */
-//
-//
-CReactiveNSVariable::CReactiveNSVariable(su2double val_density, RealVec& val_massfrac, RealVec& val_velocity,
-                                         su2double val_temperature,unsigned short val_nDim, unsigned short val_nvar,
-                                         std::shared_ptr<CConfig> config): CReactiveEulerVariable(val_density,val_massfrac,val_velocity,
-                                                                           val_temperature,val_nDim,val_nvar,config) {
-  nPrimVarAvgGrad = nSpecies + nDim + 2;
-  AvgGradient_Primitive.resize(nPrimVarAvgGrad);
-
-  Diffusion_Coeffs.resize(nSpecies);
-  Laminar_Viscosity = 0.0;
-  Thermal_Conductivity = 0.0;
-}
-
-//
-//
-/*!
- *\brief Class overloaded constructor (initialization vector)
- */
-//
-//
-CReactiveNSVariable::CReactiveNSVariable(RealVec& val_solution, unsigned short val_nDim, unsigned short val_nvar,
-                                         std::shared_ptr<CConfig> config): CReactiveEulerVariable(val_solution,val_nDim,val_nvar,config) {
-  nPrimVarAvgGrad = nSpecies + nDim + 2;
-  AvgGradient_Primitive.resize(nPrimVarAvgGrad);
-
-  Diffusion_Coeffs.resize(nSpecies);
-  Laminar_Viscosity = 0.0;
-  Thermal_Conductivity = 0.0;
-}+#include "../include/variable_reactive.hpp"
+#include "../../Common/include/reacting_model_library.hpp"
+#include "../../Common/include/move_pointer.hpp"
+#include "../../Common/include/default_initialization.hpp"
+#include "../../Common/include/su2_assert.hpp"
+
+//
+//
+/*!
+ *\brief Class default constructor
+ */
+//
+//
+
+CReactiveEulerVariable::CReactiveEulerVariable():CVariable(),nSpecies() {
+  std::tie(nPrimVar,nPrimVarGrad,nSecondaryVar,nSecondaryVarGrad) = Common::repeat<4,decltype(nPrimVar)>(decltype(nPrimVar)());
+}
+
+//
+//
+/*!
+ *\brief Class constructor
+ */
+//
+//
+
+CReactiveEulerVariable::CReactiveEulerVariable(unsigned short val_nDim,unsigned short val_nvar, unsigned short val_nprimvar,
+                                               unsigned short val_nprimvargrad,std::shared_ptr<CConfig> config):
+                        CVariable(val_nDim,val_nvar,config.get()),library(new Framework::ReactingModelLibrary(config->GetLibraryName())),
+                        nSpecies(library->GetNSpecies()) {
+  nPrimVar = val_nprimvar;
+  nPrimVarGrad = val_nprimvargrad;
+  nSecondaryVar = 0;
+  nSecondaryVarGrad = 0;
+
+  Primitive.resize(nPrimVar);
+  Gradient_Primitive.resize(nPrimVarGrad,nDim);
+  Limiter_Primitive.resize(nPrimVarGrad);
+
+  Limiter = new su2double [nVar];
+  Solution_Max = new su2double[nPrimVarGrad];
+  Solution_Min = new su2double[nPrimVarGrad];
+
+}
+
+//
+//
+/*!
+ *\brief Class overloaded constructor (initialization values)
+ */
+//
+//
+CReactiveEulerVariable::CReactiveEulerVariable(su2double val_pressure,RealVec& val_massfrac,RealVec& val_velocity,
+                                               su2double val_temperature,unsigned short val_nDim,unsigned short val_nvar,
+                                               unsigned short val_nprimvar, unsigned short val_nprimvargrad, std::shared_ptr<CConfig> config):
+                                               CReactiveEulerVariable(val_nDim,val_nvar,val_nprimvar,val_nprimvargrad,config) {
+
+  /*--- Load variables from the config class --*/
+  /*
+  xi        = config->GetRotationModes();      // Rotational modes of energy storage
+  Ms        = config->GetMolar_Mass();         // Species molar mass
+  Tref      = config->GetRefTemperature();     // Thermodynamic reference temperature [K]
+  hf        = config->GetEnthalpy_Formation(); // Formation enthalpy [J/kg]
+  */
+
+  /*--- Rename and initialize for convenience ---*/
+  su2double T = val_temperature;   // Translational-rotational temperature [K]
+  su2double P = val_pressure;
+
+  RealVec Yi = val_massfrac;
+  //su2double Rgas = library->ComputeRgas(Yi);
+  su2double rho,rhoE;
+
+  /*--- Compute mixture density ---*/
+  //rho = library->ComputeDensity(T,P,Yi);
+
+  su2double Gamma = 0.0,Sound_Speed = 0.0;
+  //library->Gamma_FrozenSoundSpeed(T,P,rho,Yi,Gamma,Sound_Speed);
+
+  /*--- Calculate energy (RHOE) from supplied primitive quanitites ---*/
+  /*
+  su2double sqvel = 0.0;
+  for (iDim = 0; iDim < nDim; ++iDim)
+    sqvel += val_mach[iDim]*Sound_Speed * val_mach[iDim]*Sound_speed;
+  rhoE = rho*(0.5*sqvel + library->ComputeEnergy(T,P,rho));
+  */
+
+  /*--- Initialize Solution and Solution_Old vectors ---*/
+
+  /*--- Initialize mixture density and partial density ---*/
+  Solution[RHO_INDEX_SOL] = Solution_Old[RHO_INDEX_SOL] = rho;
+  for (unsigned short iSpecies = 0; iSpecies < nSpecies; ++iSpecies)
+    Solution[RHOS_INDEX_SOL + iSpecies] = Solution_Old[RHOS_INDEX_SOL + iSpecies] = rho*val_massfrac[iSpecies];
+
+  /*--- Initialize momentum ---*/
+  for (unsigned short iDim = 0; iDim < nDim; ++iDim)
+    Solution[RHOVX_INDEX_SOL + iDim] = Solution_Old[RHOVX_INDEX_SOL + iDim] = rho*val_velocity[iDim];
+
+  /*--- Initialize energy contribution ---*/
+  Solution[RHOE_INDEX_SOL] = Solution_Old[nSpecies+nDim] = rhoE;
+
+  /*--- Assign primitive variables ---*/
+  Primitive[T_INDEX_PRIM] = T;
+  Primitive[P_INDEX_PRIM] = P;
+
+
+}
+
+//
+//
+/*!
+ *\brief Class overloaded constructor (initialization vector)
+ */
+//
+//
+CReactiveEulerVariable::CReactiveEulerVariable(RealVec& val_solution,unsigned short val_nDim,unsigned short val_nvar,
+                                               unsigned short val_nprimvar, unsigned short val_nprimvargrad,
+                                               std::shared_ptr<CConfig> config): CReactiveEulerVariable(val_nDim,val_nvar,val_nprimvar,
+                                                                                                        val_nprimvargrad,config) {
+
+  /*--- Initialize Solution and Solution_Old vectors ---*/
+  SU2_Assert(Solution != NULL,"The array Solution has not been allocated");
+  SU2_Assert(Solution_Old != NULL,"The array Solution_Old has not been allocated");
+
+  std::copy(val_solution.cbegin(),val_solution.cend(),Solution);
+  std::copy(val_solution.cbegin(),val_solution.cend(),Solution_Old);
+
+  /*--- Initialize T and P to the free stream for Newton-Raphson method ---*/
+  Primitive[T_INDEX_PRIM] = config->GetTemperature_FreeStream();
+  Primitive[P_INDEX_PRIM] = config->GetPressure_FreeStream();
+
+}
+
+
+
+//
+//
+/*!
+ *\brief Pass from conserved to primitive variables
+ */
+//
+//
+
+bool CReactiveEulerVariable::SetPrimVar(CConfig* config) {
+
+  /*--- Convert conserved to primitive variables ---*/
+  bool nonPhys = Cons2PrimVar(Solution, Primitive.data());
+  if(nonPhys)
+    std::copy(Solution_Old,Solution_Old + nVar,Solution);
+
+  return nonPhys;
+
+}
+
+//
+//
+/*!
+ *\brief Pass from conserved to primitive variables
+ */
+//
+//
+bool CReactiveEulerVariable::Cons2PrimVar(su2double* U, su2double* V) {
+  SU2_Assert(U != NULL,"The array of conserved varaibles has not been allocated");
+  SU2_Assert(V != NULL,"The array of primitive varaibles has not been allocated");
+
+  bool NRconvg, Bconvg, nonPhys;
+	unsigned short iDim, iSpecies, iIter, maxBIter, maxNIter;
+  su2double rho, rhoE;
+  su2double sqvel;
+  su2double f, df, NRtol, Btol;
+  su2double T,Told,Tnew,hs,hs_old,Tmin,Tmax;
+  RealVec hs_species(nSpecies),hs_old_species(nSpecies);
+
+  /*--- Conserved and primitive vector layout ---*/
+  // U:  [rho, rhou, rhov, rhow, rhoE, rho1, ..., rhoNs]^T
+  // V: [T, u, v, w, P, rho, h, a, rho1, ..., rhoNs,]^T
+
+  /*--- Set booleans ---*/
+  nonPhys = false;
+
+  /*--- Set temperature clipping values ---*/
+  Tmin   = 50.0;
+  Tmax   = 8E4;
+
+  /*--- Set temperature algorithm paramters ---*/
+  NRtol    = 1.0E-6;    // Tolerance forthe Newton-Raphson method
+  Btol     = 1.0E-4;    // Tolerance forthe Bisection method
+  maxNIter = 5;        // Maximum Newton-Raphson iterations
+  maxBIter = 32;        // Maximum Bisection method iterations
+
+  /*--- Rename variables forconvenience ---*/
+  rhoE  = U[RHOE_INDEX_SOL];          // Density * total energy [J/m3]
+
+  /*--- Assign species and mixture density ---*/
+  // Note: ifany species densities are < 0, these values are re-assigned
+  //       in the primitive AND conserved vectors to ensure positive density
+  for(iSpecies = 0; iSpecies < nSpecies; ++iSpecies) {
+    if(U[RHOS_INDEX_SOL + iSpecies] < 0.0) {
+      V[RHOS_INDEX_PRIM + iSpecies] = 1E-20;
+      U[RHOS_INDEX_SOL + iSpecies] = 1E-20;
+      nonPhys = true;
+    }
+    else
+      V[RHOS_INDEX_PRIM+iSpecies] = U[RHOS_INDEX_SOL + iSpecies];
+  }
+  U[RHO_INDEX_SOL] = V[RHO_INDEX_SOL] = std::accumulate(V + RHOS_INDEX_PRIM, V + RHOS_INDEX_PRIM + nSpecies,0.0);
+
+  // Rename forconvenience
+  rho = V[RHO_INDEX_PRIM];
+  /*--- Assign mixture velocity ---*/
+  for(iDim = 0; iDim < nDim; ++iDim)
+    V[VX_INDEX_PRIM + iDim] = U[RHOVX_INDEX_SOL + iDim]/rho;
+  sqvel = std::inner_product(V + VX_INDEX_PRIM,V + (VX_INDEX_PRIM + nDim),V + VX_INDEX_PRIM,0.0);
+
+  /*--- Translational-Rotational Temperature ---*/
+  RealVec Yi(U + RHOS_INDEX_SOL,U + (RHOS_INDEX_SOL + nSpecies));
+  std::for_each(Yi.begin(),Yi.end(),[=](su2double elem){elem /= rho;});
+  const su2double Rgas = library->ComputeRgas(Yi);
+  const su2double C1 = (-rhoE + rho*sqvel)/(rho*Rgas);
+  const su2double C2 = 1.0/Rgas;
+
+  T = V[T_INDEX_PRIM];
+  Told = T + 1.0;
+  NRconvg = false;
+  for(iIter = 0; iIter < maxNIter; ++iIter) {
+    /*--- Execute a Newton-Raphson root-finding method to find T ---*/
+    for(iSpecies = 0; iSpecies < nSpecies; ++iSpecies)  {
+      hs_old_species[iSpecies] = CalcHs(Told,iSpecies);
+      hs_species[iSpecies] = CalcHs(T,iSpecies);
+    }
+    hs_old = std::inner_product(Yi.cbegin(),Yi.cend(),hs_old_species.cbegin(),0.0);
+    hs = std::inner_product(Yi.cbegin(),Yi.cend(),hs_species.cbegin(),0.0);
+
+    f = T - C1 - C2*hs;
+    df = T - Told + C2*(hs_old-hs);
+    Tnew = T - f*(T-Told)/df;
+
+    // Check forconvergence
+    if(std::abs(Tnew - T) < NRtol) {
+      NRconvg = true;
+      break;
+    }
+    else {
+      Told = T;
+      T = Tnew;
+    }
+  }
+
+  // If the Newton-Raphson method has converged, assign the value of T.
+  // Otherwise, execute a bisection root-finding method
+
+  if(NRconvg)
+    V[T_INDEX_PRIM] = T;
+  else {
+
+    // Execute the bisection root-finding method
+    Bconvg = false;
+    su2double Ta = Tmin;
+    su2double Tb = Tmax;
+    for(iIter = 0; iIter < maxBIter; ++iIter) {
+      T = (Ta + Tb)/2.0;
+      for(iSpecies = 0; iSpecies < nSpecies; ++iSpecies)
+        hs_species[iSpecies] = CalcHs(T,iSpecies);
+      hs = std::inner_product(Yi.cbegin(),Yi.cend(),hs_species.cbegin(),0.0);
+      f = T - C1 - C2*hs;
+
+      if(std::abs(f) < Btol) {
+        V[T_INDEX_PRIM] = T;
+        Bconvg = true;
+        break;
+      }
+      else {
+        if(f > 0)
+          Ta = T;
+        else
+          Tb = T;
+      }
+
+    // ifabsolutely no convergence, then something is going really wrong
+    if(!Bconvg)
+        throw std::runtime_error("Convergence not achieved for bisection method");
+
+    }
+
+  }
+
+  if(V[T_INDEX_PRIM] < Tmin) {
+    V[T_INDEX_PRIM] = Tmin;
+    nonPhys = true;
+  }
+  else if(V[T_INDEX_PRIM] > Tmax) {
+    V[T_INDEX_PRIM] = Tmax;
+    nonPhys = true;
+  }
+
+  /*--- Pressure ---*/
+  //V[P_INDEX_PRIM] = library->ComputePressure(V[RHO_INDEX_PRIM],V[T_INDEX_PRIM]);
+  if(V[P_INDEX_PRIM] < 0.0) {
+    V[P_INDEX_PRIM] = 1E-20;
+    nonPhys = true;
+  }
+
+  /*--- Partial derivatives of pressure and temperature ---*/
+  //CalcdPdU(V, config, val_dPdU);
+  //CalcdTdU(V, config, val_dTdU);
+
+  /*--- Sound speed ---*/
+  su2double Gamma = 0.0;
+  su2double Sound_Speed = 0.0;
+  //library->Gamma_FrozenSoundSpeed(V[T_INDEX_PRIM],V[P_INDEX_PRIM],V[RHO_INDEX_PRIM],Yi,Gamma,Sound_Speed);
+  V[A_INDEX_PRIM] = Sound_Speed;
+
+  if(Sound_Speed < 0.0) {
+    nonPhys = true;
+    V[A_INDEX_PRIM] = EPS;
+  }
+
+  /*--- Enthalpy ---*/
+  V[H_INDEX_PRIM] = (U[RHOE_INDEX_SOL] + V[P_INDEX_PRIM])/rho;
+
+  return nonPhys;
+
+}
+
+//
+//
+/*!
+ *\brief Pass from primitive to conserved variables
+ */
+//
+//
+
+void CReactiveEulerVariable::Prim2ConsVar(CConfig* config, su2double* V, su2double* U) {
+  SU2_Assert(U != NULL,"The array of conserved varaibles has not been allocated");
+  SU2_Assert(V != NULL,"The array of primitive varaibles has not been allocated");
+
+  unsigned short iDim, iSpecies;
+  su2double rhoE;
+  //su2double sqvel,T,rhos,Ef;
+
+  /*--- Rename and initialize for convenience ---*/
+  //T = V[T_INDEX_PRIM]; // Translational-rotational temperature [K]
+  //sqvel = 0.0;
+  rhoE = 0.0;
+
+  //sqvel = std::inner_product(V + VX_INDEX_PRIM, V + (VX_INDEX_PRIM+nDim), V + VX_INDEX_PRIM, 0.0);
+
+  /*--- Set mixture density and species density ---*/
+  U[RHO_INDEX_SOL] = V[RHO_INDEX_PRIM];
+  std::copy(V + RHOS_INDEX_SOL,V + (RHOS_INDEX_SOL + nSpecies),U + RHOS_INDEX_SOL);
+
+  /*--- Set momentum ---*/
+  for(iDim = 0; iDim < nDim; ++iDim)
+    U[RHOVX_INDEX_SOL + iDim] = V[RHO_INDEX_PRIM]*V[VX_INDEX_PRIM+iDim];
+
+  /*--- Set the total energy ---*/
+  for(iSpecies = 0; iSpecies < nSpecies; ++iSpecies) {
+    //rhos = U[RHOS_INDEX_SOL + iSpecies];
+
+    // Species formation energy
+    //Ef = hf[iSpecies] - Ri[iSpecies]*Tref[iSpecies];
+    //library->ComputeCp(T,Yi);
+    // Mixture total energy
+    //rhoE += rhos * ((3.0/2.0+xi[iSpecies]/2.0) * Ri[iSpecies] * (T-Tref[iSpecies])
+    //                + Ef + 0.5*sqvel);
+
+  }
+
+  /*--- Set energies ---*/
+  U[RHOE_INDEX_SOL] = rhoE;
+
+}
+
+//
+//
+/*!
+ *\brief Get Gradient Primitive Variable
+ */
+//
+//
+
+su2double** CReactiveEulerVariable::GetGradient_Primitive(void) {
+  std::vector<std::vector<double>> tmp_matrix(Gradient_Primitive.nbRows(),std::vector<double>(Gradient_Primitive.nbCols()));
+  for(std::size_t i = 0; i < Gradient_Primitive.nbRows(); ++i)
+    for(std::size_t j = 0; j < Gradient_Primitive.nbCols(); ++j)
+      tmp_matrix[i][j] = Gradient_Primitive(i,j);
+
+  std::vector<su2double*> tmp;
+  for(auto&& elem:tmp_matrix)
+    tmp.push_back(elem.data());
+  return tmp.data();
+}
+
+
+//
+//
+/*!
+ *\brief Set density
+ */
+//
+//
+
+bool CReactiveEulerVariable::SetDensity(void) {
+  std::copy(Solution + RHOS_INDEX_SOL,Solution + RHOS_INDEX_SOL + nSpecies,Primitive.begin() + RHOS_INDEX_PRIM);
+  su2double Density = std::accumulate(Solution + RHOS_INDEX_SOL,Solution + RHOS_INDEX_SOL + nSpecies,0.0);
+  Primitive.at(RHO_INDEX_PRIM) = Density;
+
+  if(std::abs(Density - 1.0) < EPS)
+    return true;
+  return false;
+
+}
+
+//
+//
+/*!
+ *\brief Set pressure
+ *///
+//
+
+bool CReactiveEulerVariable::SetPressure(CConfig* config) {
+  su2double Pressure;
+  /*--- Compute this gas mixture property from library ---*/
+  //Pressure = library->ComputePressure(Primitive.at(T_INDEX_PRIM),Primitive.at(RHO_INDEX_PRIM),Pressure);
+
+  /*--- Store computed values and check fora physical solution ---*/
+  Primitive.at(P_INDEX_PRIM) = Pressure;
+  if(Pressure < 0.0)
+    return true;
+  return false;
+}
+
+//
+//
+/*!
+ *\brief Set sound speed
+ *///
+//
+
+bool CReactiveEulerVariable::SetSoundSpeed(void) {
+  su2double Gamma = 0.0;
+  su2double Sound_Speed = 0.0;
+  library->Gamma_FrozenSoundSpeed(Primitive.at(T_INDEX_PRIM),Primitive.at(P_INDEX_PRIM),Primitive.at(RHO_INDEX_PRIM),Gamma,Sound_Speed);
+  Primitive.at(A_INDEX_PRIM) = Sound_Speed;
+  if(Sound_Speed < 0.0)
+    return false;
+  return true;
+
+}
+
+//
+//
+/*--- Compute specific enthalpy fordesired species (not including kinetic energy contribution)---*/
+//
+//
+
+su2double CReactiveEulerVariable::CalcHs(su2double val_T, unsigned short iSpecies) {
+  SU2_Assert(iSpecies < nSpecies,"The number of species you want to compute the static enthalpy exceeds the number of species in the mixture");
+
+  double hs;
+  //library->ComputeEnthalpy(......);
+
+  return hs;
+
+}
+
+//
+//
+/*!
+ *\brief Compute norm projected velocity
+ */
+//
+//
+
+inline su2double CReactiveEulerVariable::GetProjVel(su2double* val_vector) {
+  SU2_Assert(val_vector != NULL,"The array of velocity val_vector has not been allocated");
+  su2double ProjVel = 0.0;
+
+  for(unsigned short iDim = 0; iDim < nDim; ++iDim)
+		ProjVel += Solution[RHOVX_INDEX_SOL+iDim]*val_vector[iDim]/Solution[RHO_INDEX_SOL];
+
+	return ProjVel;
+}
+
+//
+//
+/*!
+ *\brief Set the velocity vector from old solution
+ */
+//
+//
+inline void CReactiveEulerVariable::SetVelocity_Old(su2double* val_velocity) {
+  SU2_Assert(val_velocity != NULL,"The array of velocity val_velocity has not been allocated");
+
+  for(unsigned short iDim=0; iDim<nDim; ++iDim)
+    Solution_Old[RHOVX_INDEX_SOL+iDim] = val_velocity[iDim]*Primitive.at(RHO_INDEX_PRIM);
+}
+
+//
+//
+/*!
+ *\brief Class constructor
+ */
+//
+//
+CReactiveNSVariable::CReactiveNSVariable(unsigned short val_nDim, unsigned short val_nvar, unsigned short val_nprimvar,
+                                         unsigned short val_nprimvargrad, unsigned short val_nprimvar_avggrad, std::shared_ptr<CConfig> config):
+                     CReactiveEulerVariable(val_nDim,val_nvar,val_nprimvar,val_nprimvargrad,config),Laminar_Viscosity(),Thermal_Conductivity() {
+
+  nPrimVarAvgGrad = val_nprimvar_avggrad;
+  AvgGradient_Primitive.resize(nPrimVarAvgGrad,nDim);
+
+  Diffusion_Coeffs.resize(nSpecies);
+
+}
+
+//
+//
+/*!
+ *\brief Class overloaded constructor (initialization values)
+ */
+//
+//
+CReactiveNSVariable::CReactiveNSVariable(su2double val_density, RealVec& val_massfrac, RealVec& val_velocity,
+                                         su2double val_temperature, unsigned short val_nDim, unsigned short val_nvar,
+                                         unsigned short val_nprimvar, unsigned short val_nprimvargrad, unsigned short val_nprimvar_avggrad,
+                                         std::shared_ptr<CConfig> config):
+                                         CReactiveEulerVariable(val_density,val_massfrac,val_velocity,val_temperature,val_nDim,
+                                                                val_nvar,val_nprimvar,val_nprimvargrad,config) {
+  nPrimVarAvgGrad = val_nprimvar_avggrad;
+  AvgGradient_Primitive.resize(nPrimVarAvgGrad,nDim);
+
+  Diffusion_Coeffs.resize(nSpecies);
+  Laminar_Viscosity = 0.0;
+  Thermal_Conductivity = 0.0;
+}
+
+//
+//
+/*!
+ *\brief Class overloaded constructor (initialization vector)
+ */
+//
+//
+CReactiveNSVariable::CReactiveNSVariable(RealVec& val_solution, unsigned short val_nDim, unsigned short val_nvar, unsigned short val_nprimvar,
+                                         unsigned short val_nprimvargrad, unsigned short val_nprimvar_avggrad, std::shared_ptr<CConfig> config):
+                                         CReactiveEulerVariable(val_solution,val_nDim,val_nvar,val_nprimvar,val_nprimvargrad,config) {
+  nPrimVarAvgGrad = val_nprimvar_avggrad;
+  AvgGradient_Primitive.resize(nPrimVarAvgGrad,nDim);
+
+  Diffusion_Coeffs.resize(nSpecies);
+  Laminar_Viscosity = 0.0;
+  Thermal_Conductivity = 0.0;
+}